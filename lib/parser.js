--- conflicted
+++ resolved
@@ -15,12 +15,10 @@
 	"!=": "ne"
 };
 
-<<<<<<< HEAD
 exports.primaryKeyName = 'id';
 exports.lastSeen = ['sort', 'select', 'values', 'limit'];
-
-=======
->>>>>>> df8940ca
+exports.jsonQueryCompatible = true;
+
 function parse(/*String|Object*/query, parameters){
 	if (typeof query === "undefined" || query === null)
 		query = '';
@@ -132,11 +130,7 @@
     removeParentProperty(topTerm);
     return topTerm;
 };
-exports.jsonQueryCompatible = true;
-<<<<<<< HEAD
-=======
-exports.primaryKeyName = 'id';
->>>>>>> df8940ca
+
 exports.parse = exports.parseQuery = parse;
 
 /* dumps undesirable exceptions to Query().error */
