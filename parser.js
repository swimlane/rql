--- conflicted
+++ resolved
@@ -186,14 +186,6 @@
 	}
 	if(string.indexOf(":") > -1){
 		var parts = string.split(":");
-<<<<<<< HEAD
-=======
-
-        // allow colons in value
-        var remaining = parts.splice(1);
-        parts.push(remaining.join(':'));
-
->>>>>>> b10e4794
 		converter = exports.converters[parts[0]];
 		if(!converter){
 			throw new URIError("Unknown converter " + parts[0]);
@@ -255,18 +247,11 @@
 		return exports.converters.date(date);
 	},
 	date: function(x){
-<<<<<<< HEAD
-		var isoDate = /^(\d{4})-(\d{2})-(\d{2})T(\d{2}):(\d{2}):(\d{2}(?:\.\d*)?)Z$/.exec(x),
-			date;
+		var isoDate = /^(\d{4})-(\d{2})-(\d{2})T(\d{2}):(\d{2}):(\d{2})(?:\.(\d{1,3}))?Z$/.exec(x);
+		var date;
 		if (isoDate) {
-			date = new Date(Date.UTC(+isoDate[1], +isoDate[2] - 1, +isoDate[3], +isoDate[4], +isoDate[5], +isoDate[6]));
+			date = new Date(Date.UTC(+isoDate[1], +isoDate[2] - 1, +isoDate[3], +isoDate[4], +isoDate[5], +isoDate[6], +isoDate[7] || 0));
 		}else{
-=======
-		var isoDate = /^(\d{4})-(\d{2})-(\d{2})T(\d{2}):(\d{2}):(\d{2})(?:\.(\d{1,3}))?Z$/.exec(x);
-        if (isoDate) {
-          date = new Date(Date.UTC(+isoDate[1], +isoDate[2] - 1, +isoDate[3], +isoDate[4], +isoDate[5], +isoDate[6], +isoDate[7] || 0));
-        }else{
->>>>>>> b10e4794
 			date = new Date(x);
 		}
 		if (isNaN(date.getTime())){
